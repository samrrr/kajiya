@echo off

<<<<<<< HEAD
cargo run --bin view --release -- --scene %*  --no-debug  --width 1920 --height 1080 
=======
cargo run --bin view --release -- --scene %*
rem  --width 1920 --height 1080
rem  --no-debug
>>>>>>> e37f8fd0
rem cargo run --bin view --release -- --scene pica --width 1920 --height 1080 --no-debug

rem --width 2560 --height 1440
rem --no-vsync
rem --no-window-decorations<|MERGE_RESOLUTION|>--- conflicted
+++ resolved
@@ -1,12 +1,8 @@
 @echo off
 
-<<<<<<< HEAD
-cargo run --bin view --release -- --scene %*  --no-debug  --width 1920 --height 1080 
-=======
 cargo run --bin view --release -- --scene %*
 rem  --width 1920 --height 1080
 rem  --no-debug
->>>>>>> e37f8fd0
 rem cargo run --bin view --release -- --scene pica --width 1920 --height 1080 --no-debug
 
 rem --width 2560 --height 1440
